from typing import List, Dict, Optional
from label_studio_ml.model import LabelStudioMLBase
from label_studio_ml.response import ModelResponse


class NewModel(LabelStudioMLBase):
    """Custom ML Backend model"""

    def setup(self):
<<<<<<< HEAD
        """Configure any parameters of your model here"""
        self.set("model_version", "0.0.1")

    def predict(
        self, tasks: List[Dict], context: Optional[Dict] = None, **kwargs
    ) -> List[Dict]:
        """Write your inference logic here
        :param tasks: [Label Studio tasks in JSON format](https://labelstud.io/guide/task_format.html)
        :param context: [Label Studio context in JSON format](https://labelstud.io/guide/ml_create#Implement-prediction-logic)
        :return predictions: [Predictions array in JSON format](https://labelstud.io/guide/export.html#Label-Studio-JSON-format-of-annotated-tasks)
=======
        """Configure any parameters of your model here
        """
        self.set("model_version", "0.0.1")

    def predict(self, tasks: List[Dict], context: Optional[Dict] = None, **kwargs) -> ModelResponse:
        """ Write your inference logic here
            :param tasks: [Label Studio tasks in JSON format](https://labelstud.io/guide/task_format.html)
            :param context: [Label Studio context in JSON format](https://labelstud.io/guide/ml_create#Implement-prediction-logic)
            :return model_response
                ModelResponse(predictions=predictions) with
                predictions: [Predictions array in JSON format](https://labelstud.io/guide/export.html#Label-Studio-JSON-format-of-annotated-tasks)
>>>>>>> e36e1657
        """
        print(
            f"""\
        Run prediction on {tasks}
        Received context: {context}
        Project ID: {self.project_id}
        Label config: {self.label_config}
        Parsed JSON Label config: {self.parsed_label_config}
        Extra params: {self.extra_params}"""
        )

        # example for resource downloading from Label Studio instance,
        # you need to set env vars LABEL_STUDIO_URL and LABEL_STUDIO_API_KEY
        # path = self.get_local_path(tasks[0]['data']['image_url'], task_id=tasks[0]['id'])

        # example for simple classification
        # return [{
        #     "model_version": self.get("model_version"),
        #     "score": 0.12,
        #     "result": [{
        #         "id": "vgzE336-a8",
        #         "from_name": "sentiment",
        #         "to_name": "text",
        #         "type": "choices",
        #         "value": {
        #             "choices": [ "Negative" ]
        #         }
        #     }]
        # }]
<<<<<<< HEAD

        return []

=======
        
        return ModelResponse(predictions=[])
    
>>>>>>> e36e1657
    def fit(self, event, data, **kwargs):
        """
        This method is called each time an annotation is created or updated
        You can run your logic here to update the model and persist it to the cache
        It is not recommended to perform long-running operations here, as it will block the main thread
        Instead, consider running a separate process or a thread (like RQ worker) to perform the training
        :param event: event type can be ('ANNOTATION_CREATED', 'ANNOTATION_UPDATED')
        :param data: the payload received from the event (check [Webhook event reference](https://labelstud.io/guide/webhook_reference.html))
        """

        # use cache to retrieve the data from the previous fit() runs
        old_data = self.get("my_data")
        old_model_version = self.get("model_version")
        print(f"Old data: {old_data}")
        print(f"Old model version: {old_model_version}")

        # store new data to the cache
        self.set("my_data", "my_new_data_value")
        self.set("model_version", "my_new_model_version")
        print(f'New data: {self.get("my_data")}')
        print(f'New model version: {self.get("model_version")}')

        print("fit() completed successfully.")<|MERGE_RESOLUTION|>--- conflicted
+++ resolved
@@ -4,21 +4,10 @@
 
 
 class NewModel(LabelStudioMLBase):
-    """Custom ML Backend model"""
-
+    """Custom ML Backend model
+    """
+    
     def setup(self):
-<<<<<<< HEAD
-        """Configure any parameters of your model here"""
-        self.set("model_version", "0.0.1")
-
-    def predict(
-        self, tasks: List[Dict], context: Optional[Dict] = None, **kwargs
-    ) -> List[Dict]:
-        """Write your inference logic here
-        :param tasks: [Label Studio tasks in JSON format](https://labelstud.io/guide/task_format.html)
-        :param context: [Label Studio context in JSON format](https://labelstud.io/guide/ml_create#Implement-prediction-logic)
-        :return predictions: [Predictions array in JSON format](https://labelstud.io/guide/export.html#Label-Studio-JSON-format-of-annotated-tasks)
-=======
         """Configure any parameters of your model here
         """
         self.set("model_version", "0.0.1")
@@ -30,17 +19,14 @@
             :return model_response
                 ModelResponse(predictions=predictions) with
                 predictions: [Predictions array in JSON format](https://labelstud.io/guide/export.html#Label-Studio-JSON-format-of-annotated-tasks)
->>>>>>> e36e1657
         """
-        print(
-            f"""\
+        print(f'''\
         Run prediction on {tasks}
         Received context: {context}
         Project ID: {self.project_id}
         Label config: {self.label_config}
         Parsed JSON Label config: {self.parsed_label_config}
-        Extra params: {self.extra_params}"""
-        )
+        Extra params: {self.extra_params}''')
 
         # example for resource downloading from Label Studio instance,
         # you need to set env vars LABEL_STUDIO_URL and LABEL_STUDIO_API_KEY
@@ -60,15 +46,9 @@
         #         }
         #     }]
         # }]
-<<<<<<< HEAD
-
-        return []
-
-=======
         
         return ModelResponse(predictions=[])
     
->>>>>>> e36e1657
     def fit(self, event, data, **kwargs):
         """
         This method is called each time an annotation is created or updated
@@ -80,15 +60,15 @@
         """
 
         # use cache to retrieve the data from the previous fit() runs
-        old_data = self.get("my_data")
-        old_model_version = self.get("model_version")
-        print(f"Old data: {old_data}")
-        print(f"Old model version: {old_model_version}")
+        old_data = self.get('my_data')
+        old_model_version = self.get('model_version')
+        print(f'Old data: {old_data}')
+        print(f'Old model version: {old_model_version}')
 
         # store new data to the cache
-        self.set("my_data", "my_new_data_value")
-        self.set("model_version", "my_new_model_version")
+        self.set('my_data', 'my_new_data_value')
+        self.set('model_version', 'my_new_model_version')
         print(f'New data: {self.get("my_data")}')
         print(f'New model version: {self.get("model_version")}')
 
-        print("fit() completed successfully.")+        print('fit() completed successfully.')
